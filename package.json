{
    "name": "@ton-community/func-js",
<<<<<<< HEAD
    "version": "0.6.3-tvmbeta.1",
=======
    "version": "0.6.3",
>>>>>>> 0e0f98fb
    "description": "The TON FunC smart-contract compiler",
    "main": "dist/index.js",
    "bin": {
        "func-js": "./dist/cli.js"
    },
    "author": "TonTech",
    "license": "MIT",
    "repository": {
        "type": "git",
        "url": "git+https://github.com/ton-community/func-js.git"
    },
    "files": [
        "dist/**/*"
    ],
    "scripts": {
        "build": "rm -rf dist && tsc",
        "test": "yarn jest",
        "release": "yarn test && yarn build && yarn publish --access public"
    },
    "devDependencies": {
        "@types/jest": "^29.5.0",
        "jest": "^29.5.0",
        "ton-core": "^0.49.0",
        "ton-crypto": "^3.2.0",
        "ts-jest": "^29.1.0",
        "typescript": "^4.9.5"
    },
    "dependencies": {
<<<<<<< HEAD
        "@ton-community/func-js-bin": "0.4.5-tvmbeta.1",
=======
        "@ton-community/func-js-bin": "0.4.4-newops",
>>>>>>> 0e0f98fb
        "arg": "^5.0.2"
    }
}<|MERGE_RESOLUTION|>--- conflicted
+++ resolved
@@ -1,10 +1,6 @@
 {
     "name": "@ton-community/func-js",
-<<<<<<< HEAD
-    "version": "0.6.3-tvmbeta.1",
-=======
-    "version": "0.6.3",
->>>>>>> 0e0f98fb
+    "version": "0.6.3-tvmbeta.2",
     "description": "The TON FunC smart-contract compiler",
     "main": "dist/index.js",
     "bin": {
@@ -33,11 +29,7 @@
         "typescript": "^4.9.5"
     },
     "dependencies": {
-<<<<<<< HEAD
-        "@ton-community/func-js-bin": "0.4.5-tvmbeta.1",
-=======
-        "@ton-community/func-js-bin": "0.4.4-newops",
->>>>>>> 0e0f98fb
+        "@ton-community/func-js-bin": "0.4.5-tvmbeta.2",
         "arg": "^5.0.2"
     }
 }